package: github.com/rusenask/keel
import:
- package: cloud.google.com/go
  version: b4e9a381a01e953e880e6d2cf7fd02d412977cae
  subpackages:
  - pubsub
  - iam
  - internal
- package: google.golang.org/api
  version: 324744a33f1f37e63dd1695cfb3ec9a3e4a1cb05
  subpackages:
  - iterator
  - option
  - support
  - transport
- package: google.golang.org/grpc
  version: a94a7ac054dc76e5ab6cf170a9d82faba8aaf33f
  subpackages:
  - status
<<<<<<< HEAD
- package: github.com/Sirupsen/logrus
=======
- package: github.com/sirupsen/logrus
>>>>>>> 1267be20
  subpackages:
  - formatters
  - formatters/logstash
- package: github.com/gorilla/mux
- package: github.com/urfave/negroni
- package: golang.org/x/net
  subpackages:
  - context
  - oauth2
- package: github.com/gogo/protobuf
  version: c0656edd0d9eab7c66d1eb0c568f9039345796f7
  subpackages:
  - sortkeys
  - protoc-gen-gogo/descriptor
  - gogoproto
  - plugin/testgen
  - protoc-gen-gogo/generator
- package: k8s.io/apimachinery
  version: 75b8dd260ef0469d96d578705a87cffd0e09dab8
  subpackages:
  - pkg/apis/meta/v1
- package: k8s.io/client-go
  version: v3.0.0-beta.0
  subpackages:
  - kubernetes
  - pkg/api/v1
  - pkg/apis/extensions/v1beta1
  - rest
  - tools/clientcmd
<<<<<<< HEAD
- package: github.com/nlopes/slack
  version: ^0.1.0
=======
- package: github.com/docker/distribution
  version: ^2.6.1
  subpackages:
  - digest
- package: github.com/Masterminds/semver
  version: ^1.3.0
- package: github.com/opencontainers/go-digest
  version: ^1.0.0-rc0
>>>>>>> 1267be20
<|MERGE_RESOLUTION|>--- conflicted
+++ resolved
@@ -17,11 +17,7 @@
   version: a94a7ac054dc76e5ab6cf170a9d82faba8aaf33f
   subpackages:
   - status
-<<<<<<< HEAD
-- package: github.com/Sirupsen/logrus
-=======
 - package: github.com/sirupsen/logrus
->>>>>>> 1267be20
   subpackages:
   - formatters
   - formatters/logstash
@@ -51,10 +47,8 @@
   - pkg/apis/extensions/v1beta1
   - rest
   - tools/clientcmd
-<<<<<<< HEAD
 - package: github.com/nlopes/slack
   version: ^0.1.0
-=======
 - package: github.com/docker/distribution
   version: ^2.6.1
   subpackages:
@@ -62,5 +56,4 @@
 - package: github.com/Masterminds/semver
   version: ^1.3.0
 - package: github.com/opencontainers/go-digest
-  version: ^1.0.0-rc0
->>>>>>> 1267be20
+  version: ^1.0.0-rc0