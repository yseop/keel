apiVersion: v1
name: keel
description: Open source, tool for automating Kubernetes deployment updates. Keel is stateless, robust and lightweight.
<<<<<<< HEAD
version: 0.7.10
# Note that we use appVersion to get images tag, so make sure this is correct.
appVersion: 0.14.1
=======
version: 0.8.1
# Note that we use appVersion to get images tag, so make sure this is correct.
appVersion: 0.14.0
>>>>>>> 5880b296
keywords:
- kubernetes deployment
- helm release
- continuous deployment
home: https://keel.sh
sources:
- https://github.com/keel-hq/keel
maintainers:
- name: rimusz
  email: rmocius@gmail.com
- name: rusenask
  email: karolis.rusenas@gmail.com
engine: gotpl
icon: https://raw.githubusercontent.com/keel-hq/keel/master/static/keel-logo.png<|MERGE_RESOLUTION|>--- conflicted
+++ resolved
@@ -1,15 +1,9 @@
 apiVersion: v1
 name: keel
 description: Open source, tool for automating Kubernetes deployment updates. Keel is stateless, robust and lightweight.
-<<<<<<< HEAD
-version: 0.7.10
-# Note that we use appVersion to get images tag, so make sure this is correct.
-appVersion: 0.14.1
-=======
 version: 0.8.1
 # Note that we use appVersion to get images tag, so make sure this is correct.
 appVersion: 0.14.0
->>>>>>> 5880b296
 keywords:
 - kubernetes deployment
 - helm release
