--- conflicted
+++ resolved
@@ -170,7 +170,6 @@
     domains:
       - ""
 
-<<<<<<< HEAD
 ingress:
   enabled: false
   labels: {}
@@ -185,9 +184,8 @@
 #    - secretName: chart-example-tls
 #      hosts:
 #        - chart-example.local
-=======
+
 dockerRegistry:
   enabled: false
   name: ""
   key: ""
->>>>>>> 5880b296
